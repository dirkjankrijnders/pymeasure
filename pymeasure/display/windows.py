#
# This file is part of the PyMeasure package.
#
# Copyright (c) 2013-2020 PyMeasure Developers
#
# Permission is hereby granted, free of charge, to any person obtaining a copy
# of this software and associated documentation files (the "Software"), to deal
# in the Software without restriction, including without limitation the rights
# to use, copy, modify, merge, publish, distribute, sublicense, and/or sell
# copies of the Software, and to permit persons to whom the Software is
# furnished to do so, subject to the following conditions:
#
# The above copyright notice and this permission notice shall be included in
# all copies or substantial portions of the Software.
#
# THE SOFTWARE IS PROVIDED "AS IS", WITHOUT WARRANTY OF ANY KIND, EXPRESS OR
# IMPLIED, INCLUDING BUT NOT LIMITED TO THE WARRANTIES OF MERCHANTABILITY,
# FITNESS FOR A PARTICULAR PURPOSE AND NONINFRINGEMENT. IN NO EVENT SHALL THE
# AUTHORS OR COPYRIGHT HOLDERS BE LIABLE FOR ANY CLAIM, DAMAGES OR OTHER
# LIABILITY, WHETHER IN AN ACTION OF CONTRACT, TORT OR OTHERWISE, ARISING FROM,
# OUT OF OR IN CONNECTION WITH THE SOFTWARE OR THE USE OR OTHER DEALINGS IN
# THE SOFTWARE.
#

import logging

import os
import pyqtgraph as pg

from .browser import BrowserItem
from .curves import ResultsCurve
from .manager import Manager, Experiment, ImageExperiment, ImageManager
from .Qt import QtCore, QtGui
from .widgets import (
    PlotWidget,
    BrowserWidget,
    InputsWidget,
    LogWidget,
    ResultsDialog,
    SequencerWidget,
    ImageWidget,
<<<<<<< HEAD
    EstimatorWidget,
=======
    DirectoryLineEdit,
>>>>>>> aadef14f
)
from ..experiment.results import Results

log = logging.getLogger(__name__)
log.addHandler(logging.NullHandler())


class PlotterWindow(QtGui.QMainWindow):
    """
    A window for plotting experiment results. Should not be
    instantiated directly, but only via the
    :class:`~pymeasure.display.plotter.Plotter` class.

    .. seealso::

        Tutorial :ref:`tutorial-plotterwindow`
            A tutorial and example code for using the Plotter and PlotterWindow.

    .. attribute plot::

        The `pyqtgraph.PlotItem`_ object for this window. Can be
        accessed to further customise the plot view programmatically, e.g.,
        display log-log or semi-log axes by default, change axis range, etc.

    .. pyqtgraph.PlotItem: http://www.pyqtgraph.org/documentation/graphicsItems/plotitem.html

    """
    def __init__(self, plotter, refresh_time=0.1, parent=None):
        super().__init__(parent)
        self.plotter = plotter
        self.refresh_time = refresh_time
        columns = plotter.results.procedure.DATA_COLUMNS

        self.setWindowTitle('Results Plotter')
        self.main = QtGui.QWidget(self)

        vbox = QtGui.QVBoxLayout(self.main)
        vbox.setSpacing(0)

        hbox = QtGui.QHBoxLayout()
        hbox.setSpacing(6)
        hbox.setContentsMargins(-1, 6, -1, -1)

        file_label = QtGui.QLabel(self.main)
        file_label.setText('Data Filename:')

        self.file = QtGui.QLineEdit(self.main)
        self.file.setText(plotter.results.data_filename)

        hbox.addWidget(file_label)
        hbox.addWidget(self.file)
        vbox.addLayout(hbox)

        self.plot_widget = PlotWidget(columns, refresh_time=self.refresh_time, check_status=False)
        self.plot = self.plot_widget.plot

        vbox.addWidget(self.plot_widget)

        self.main.setLayout(vbox)
        self.setCentralWidget(self.main)
        self.main.show()
        self.resize(800, 600)

        self.curve = ResultsCurve(plotter.results, columns[0], columns[1],
                                  pen=pg.mkPen(color=pg.intColor(0), width=2), antialias=False)
        self.plot.addItem(self.curve)

        self.plot_widget.updated.connect(self.check_stop)

    def quit(self, evt=None):
        log.info("Quitting the Plotter")
        self.close()
        self.plotter.stop()

    def check_stop(self):
        """ Checks if the Plotter should stop and exits the Qt main loop if so
        """
        if self.plotter.should_stop():
            QtCore.QCoreApplication.instance().quit()


class ManagedWindow(QtGui.QMainWindow):
    """
    Abstract base class.

    The ManagedWindow provides an interface for inputting experiment
    parameters, running several experiments
    (:class:`~pymeasure.experiment.procedure.Procedure`), plotting
    result curves, and listing the experiments conducted during a session.

    The ManagedWindow uses a Manager to control Workers in a Queue,
    and provides a simple interface. The :meth:`~.queue` method must be
    overridden by the child class.

    .. seealso::

        Tutorial :ref:`tutorial-managedwindow`
            A tutorial and example on the basic configuration and usage of ManagedWindow.

    .. attribute:: plot

        The `pyqtgraph.PlotItem`_ object for this window. Can be
        accessed to further customise the plot view programmatically, e.g.,
        display log-log or semi-log axes by default, change axis range, etc.

    .. _pyqtgraph.PlotItem: http://www.pyqtgraph.org/documentation/graphicsItems/plotitem.html


    """
    EDITOR = 'gedit'

    def __init__(self, procedure_class, inputs=(), displays=(), x_axis=None, y_axis=None,
                 log_channel='', log_level=logging.INFO, parent=None, sequencer=False,
                 sequencer_inputs=None, sequence_file=None, inputs_in_scrollarea=False, directory_input=False):
        super().__init__(parent)
        app = QtCore.QCoreApplication.instance()
        app.aboutToQuit.connect(self.quit)
        self.procedure_class = procedure_class
        self.inputs = inputs
        self.displays = displays
        self.use_sequencer = sequencer
        self.sequencer_inputs = sequencer_inputs
        self.sequence_file = sequence_file
        self.inputs_in_scrollarea = inputs_in_scrollarea
        self.directory_input = directory_input
        self.log = logging.getLogger(log_channel)
        self.log_level = log_level
        log.setLevel(log_level)
        self.log.setLevel(log_level)
        self.x_axis, self.y_axis = x_axis, y_axis

        # Check if the get_estimates function is reimplemented
        proc = self.procedure_class()
        try:
            proc.get_estimates()
        except NotImplementedError:
            self.use_estimator = False
        except TypeError:
            self.use_estimator = True
        else:
            self.use_estimator = True

        self._setup_ui()
        self._layout()
        self.setup_plot(self.plot)

    def _setup_ui(self):
        self.log_widget = LogWidget()
        self.log.addHandler(self.log_widget.handler)  # needs to be in Qt context?
        log.info("ManagedWindow connected to logging")

        if self.directory_input:
            self.directory_label = QtGui.QLabel(self)
            self.directory_label.setText('Directory')
            self.directory_line = DirectoryLineEdit(parent=self)

        self.queue_button = QtGui.QPushButton('Queue', self)
        self.queue_button.clicked.connect(self.queue)

        self.abort_button = QtGui.QPushButton('Abort', self)
        self.abort_button.setEnabled(False)
        self.abort_button.clicked.connect(self.abort)

        self.plot_widget = PlotWidget(self.procedure_class.DATA_COLUMNS, self.x_axis, self.y_axis)
        self.plot = self.plot_widget.plot

        self.browser_widget = BrowserWidget(
            self.procedure_class,
            self.displays,
            [self.x_axis, self.y_axis],
            parent=self
        )
        self.browser_widget.show_button.clicked.connect(self.show_experiments)
        self.browser_widget.hide_button.clicked.connect(self.hide_experiments)
        self.browser_widget.clear_button.clicked.connect(self.clear_experiments)
        self.browser_widget.open_button.clicked.connect(self.open_experiment)
        self.browser = self.browser_widget.browser

        self.browser.setContextMenuPolicy(QtCore.Qt.CustomContextMenu)
        self.browser.customContextMenuRequested.connect(self.browser_item_menu)
        self.browser.itemChanged.connect(self.browser_item_changed)

        self.inputs = InputsWidget(
            self.procedure_class,
            self.inputs,
            parent=self
        )

        self.manager = Manager(self.plot, self.browser, log_level=self.log_level, parent=self)
        self.manager.abort_returned.connect(self.abort_returned)
        self.manager.queued.connect(self.queued)
        self.manager.running.connect(self.running)
        self.manager.finished.connect(self.finished)
        self.manager.log.connect(self.log.handle)

        if self.use_sequencer:
            self.sequencer = SequencerWidget(
                self.sequencer_inputs,
                self.sequence_file,
                parent=self
            )

        if self.use_estimator:
            self.estimator = EstimatorWidget(
                parent=self
            )

    def _layout(self):
        self.main = QtGui.QWidget(self)

        inputs_dock = QtGui.QWidget(self)
        inputs_vbox = QtGui.QVBoxLayout(self.main)

        hbox = QtGui.QHBoxLayout()
        hbox.setSpacing(10)
        hbox.setContentsMargins(-1, 6, -1, 6)
        hbox.addWidget(self.queue_button)
        hbox.addWidget(self.abort_button)
        hbox.addStretch()

        if self.directory_input:
            vbox = QtGui.QVBoxLayout()
            vbox.addWidget(self.directory_label)
            vbox.addWidget(self.directory_line)
            vbox.addLayout(hbox)

        if self.inputs_in_scrollarea:
            inputs_scroll = QtGui.QScrollArea()
            inputs_scroll.setWidgetResizable(True)
            inputs_scroll.setFrameStyle(QtGui.QScrollArea.NoFrame)

            self.inputs.setSizePolicy(1, 0)
            inputs_scroll.setWidget(self.inputs)
            inputs_vbox.addWidget(inputs_scroll, 1)

        else:
            inputs_vbox.addWidget(self.inputs)

        if self.directory_input:
            inputs_vbox.addLayout(vbox)
        else:
            inputs_vbox.addLayout(hbox)

        inputs_vbox.addStretch(0)
        inputs_dock.setLayout(inputs_vbox)

        dock = QtGui.QDockWidget('Input Parameters')
        dock.setWidget(inputs_dock)
        dock.setFeatures(QtGui.QDockWidget.NoDockWidgetFeatures)
        self.addDockWidget(QtCore.Qt.LeftDockWidgetArea, dock)

        if self.use_sequencer:
            sequencer_dock = QtGui.QDockWidget('Sequencer')
            sequencer_dock.setWidget(self.sequencer)
            sequencer_dock.setFeatures(QtGui.QDockWidget.NoDockWidgetFeatures)
            self.addDockWidget(QtCore.Qt.LeftDockWidgetArea, sequencer_dock)

        if self.use_estimator:
            estimator_dock = QtGui.QDockWidget('Time estimator')
            estimator_dock.setWidget(self.estimator)
            estimator_dock.setFeatures(QtGui.QDockWidget.NoDockWidgetFeatures)
            self.addDockWidget(QtCore.Qt.LeftDockWidgetArea, estimator_dock)

        tabs = QtGui.QTabWidget(self.main)
        tabs.addTab(self.plot_widget, "Results Graph")
        tabs.addTab(self.log_widget, "Experiment Log")

        splitter = QtGui.QSplitter(QtCore.Qt.Vertical)
        splitter.addWidget(tabs)
        splitter.addWidget(self.browser_widget)
        self.plot_widget.setMinimumSize(100, 200)

        vbox = QtGui.QVBoxLayout(self.main)
        vbox.setSpacing(0)
        vbox.addWidget(splitter)

        self.main.setLayout(vbox)
        self.setCentralWidget(self.main)
        self.main.show()
        self.resize(1000, 800)

    def quit(self, evt=None):
        self.close()

    def browser_item_changed(self, item, column):
        if column == 0:
            state = item.checkState(0)
            experiment = self.manager.experiments.with_browser_item(item)
            if state == 0:
                self.plot.removeItem(experiment.curve)
            else:
                experiment.curve.x = self.plot_widget.plot_frame.x_axis
                experiment.curve.y = self.plot_widget.plot_frame.y_axis
                experiment.curve.update()
                self.plot.addItem(experiment.curve)

    def browser_item_menu(self, position):
        item = self.browser.itemAt(position)

        if item is not None:
            experiment = self.manager.experiments.with_browser_item(item)

            menu = QtGui.QMenu(self)

            # Open
            action_open = QtGui.QAction(menu)
            action_open.setText("Open Data Externally")
            action_open.triggered.connect(
                lambda: self.open_file_externally(experiment.results.data_filename))
            menu.addAction(action_open)

            # Change Color
            action_change_color = QtGui.QAction(menu)
            action_change_color.setText("Change Color")
            action_change_color.triggered.connect(
                lambda: self.change_color(experiment))
            menu.addAction(action_change_color)

            # Remove
            action_remove = QtGui.QAction(menu)
            action_remove.setText("Remove Graph")
            if self.manager.is_running():
                if self.manager.running_experiment() == experiment:  # Experiment running
                    action_remove.setEnabled(False)
            action_remove.triggered.connect(lambda: self.remove_experiment(experiment))
            menu.addAction(action_remove)

            # Use parameters
            action_use = QtGui.QAction(menu)
            action_use.setText("Use These Parameters")
            action_use.triggered.connect(
                lambda: self.set_parameters(experiment.procedure.parameter_objects()))
            menu.addAction(action_use)
            menu.exec_(self.browser.viewport().mapToGlobal(position))

    def remove_experiment(self, experiment):
        reply = QtGui.QMessageBox.question(self, 'Remove Graph',
                                           "Are you sure you want to remove the graph?",
                                           QtGui.QMessageBox.Yes |
                                           QtGui.QMessageBox.No, QtGui.QMessageBox.No)
        if reply == QtGui.QMessageBox.Yes:
            self.manager.remove(experiment)

    def show_experiments(self):
        root = self.browser.invisibleRootItem()
        for i in range(root.childCount()):
            item = root.child(i)
            item.setCheckState(0, QtCore.Qt.Checked)

    def hide_experiments(self):
        root = self.browser.invisibleRootItem()
        for i in range(root.childCount()):
            item = root.child(i)
            item.setCheckState(0, QtCore.Qt.Unchecked)

    def clear_experiments(self):
        self.manager.clear()

    def open_experiment(self):
        dialog = ResultsDialog(self.procedure_class.DATA_COLUMNS, self.x_axis, self.y_axis)
        if dialog.exec_():
            filenames = dialog.selectedFiles()
            for filename in map(str, filenames):
                if filename in self.manager.experiments:
                    QtGui.QMessageBox.warning(self, "Load Error",
                                              "The file %s cannot be opened twice." % os.path.basename(
                                                  filename))
                elif filename == '':
                    return
                else:
                    results = Results.load(filename)
                    experiment = self.new_experiment(results)
                    experiment.curve.update()
                    experiment.browser_item.progressbar.setValue(100.)
                    self.manager.load(experiment)
                    log.info('Opened data file %s' % filename)

    def change_color(self, experiment):
        color = QtGui.QColorDialog.getColor(
            initial=experiment.curve.opts['pen'].color(), parent=self)
        if color.isValid():
            pixelmap = QtGui.QPixmap(24, 24)
            pixelmap.fill(color)
            experiment.browser_item.setIcon(0, QtGui.QIcon(pixelmap))
            experiment.curve.setPen(pg.mkPen(color=color, width=2))

    def open_file_externally(self, filename):
        # TODO: Make this function OS-agnostic
        import subprocess
        proc = subprocess.Popen([self.EDITOR, filename])

    def make_procedure(self):
        if not isinstance(self.inputs, InputsWidget):
            raise Exception("ManagedWindow can not make a Procedure"
                            " without a InputsWidget type")
        return self.inputs.get_procedure()

    def new_curve(self, results, color=None, **kwargs):
        if color is None:
            color = pg.intColor(self.browser.topLevelItemCount() % 8)
        return self.plot_widget.new_curve(results, color=color, **kwargs)

    def new_experiment(self, results, curve=None):
        if curve is None:
            curve = self.new_curve(results)
        browser_item = BrowserItem(results, curve)
        return Experiment(results, curve, browser_item)

    def set_parameters(self, parameters):
        """ This method should be overwritten by the child class. The
        parameters argument is a dictionary of Parameter objects.
        The Parameters should overwrite the GUI values so that a user
        can click "Queue" to capture the same parameters.
        """
        if not isinstance(self.inputs, InputsWidget):
            raise Exception("ManagedWindow can not set parameters"
                            " without a InputsWidget")
        self.inputs.set_parameters(parameters)

    def queue(self):
        """

        Abstract method, which must be overridden by the child class.

        Implementations must call ``self.manager.queue(experiment)`` and pass
        an ``experiment``
        (:class:`~pymeasure.experiment.experiment.Experiment`) object which
        contains the
        :class:`~pymeasure.experiment.results.Results` and
        :class:`~pymeasure.experiment.procedure.Procedure` to be run.

        For example:

        .. code-block:: python

            def queue(self):
                filename = unique_filename('results', prefix="data") # from pymeasure.experiment

                procedure = self.make_procedure() # Procedure class was passed at construction
                results = Results(procedure, filename)
                experiment = self.new_experiment(results)

                self.manager.queue(experiment)

        """
        raise NotImplementedError(
            "Abstract method ManagedWindow.queue not implemented")

    def setup_plot(self, plot):
        """
        This method does nothing by default, but can be overridden by the child
        class in order to set up custom options for the plot

        This method is called during the constructor, after all other set up has
        been completed, and is provided as a convenience method to parallel Plotter.

        :param plot: This window's PlotItem instance.

        .. _PlotItem: http://www.pyqtgraph.org/documentation/graphicsItems/plotitem.html
        """
        pass

    def abort(self):
        self.abort_button.setEnabled(False)
        self.abort_button.setText("Resume")
        self.abort_button.clicked.disconnect()
        self.abort_button.clicked.connect(self.resume)
        try:
            self.manager.abort()
        except:
            log.error('Failed to abort experiment', exc_info=True)
            self.abort_button.setText("Abort")
            self.abort_button.clicked.disconnect()
            self.abort_button.clicked.connect(self.abort)

    def resume(self):
        self.abort_button.setText("Abort")
        self.abort_button.clicked.disconnect()
        self.abort_button.clicked.connect(self.abort)
        if self.manager.experiments.has_next():
            self.manager.resume()
        else:
            self.abort_button.setEnabled(False)

    def queued(self, experiment):
        self.abort_button.setEnabled(True)
        self.browser_widget.show_button.setEnabled(True)
        self.browser_widget.hide_button.setEnabled(True)
        self.browser_widget.clear_button.setEnabled(True)

    def running(self, experiment):
        self.browser_widget.clear_button.setEnabled(False)

    def abort_returned(self, experiment):
        if self.manager.experiments.has_next():
            self.abort_button.setText("Resume")
            self.abort_button.setEnabled(True)
        else:
            self.browser_widget.clear_button.setEnabled(True)

    def finished(self, experiment):
        if not self.manager.experiments.has_next():
            self.abort_button.setEnabled(False)
            self.browser_widget.clear_button.setEnabled(True)

    @property
    def directory(self):
        if not self.directory_input:
            raise ValueError("No directory input in the ManagedWindow")
        return self.directory_line.text()

# TODO: Inheret from ManagedWindow to share code and features
class ManagedImageWindow(QtGui.QMainWindow):
    """
    Abstract base class.

    The MangedImageWindow provides an interface for inputting experiment
    parameters, running several experiments
    (:class:`~pymeasure.experiment.procedure.Procedure`), plotting
    result curves, and listing the experiments conducted during a session.

    The MangedImageWindow uses a Manager to control Workers in a Queue,
    and provides a simple interface. The :meth:`~.queue` method must be
    overridden by the child class.

    .. seealso::

        Tutorial :ref:`tutorial-managedwindow`
            A tutorial and example on the basic configuration and usage of MangedImageWindow.

    .. attribute:: plot

        The `pyqtgraph.PlotItem`_ object for this window. Can be
        accessed to further customise the plot view programmatically, e.g.,
        display log-log or semi-log axes by default, change axis range, etc.

    .. _pyqtgraph.PlotItem: http://www.pyqtgraph.org/documentation/graphicsItems/plotitem.html


    """

    EDITOR = 'gedit'

    def __init__(self, procedure_class, x_axis, y_axis, z_axis=None, inputs=(), displays=(),
                 log_channel='', log_level=logging.INFO, parent=None):
        super().__init__(parent)
        app = QtCore.QCoreApplication.instance()
        app.aboutToQuit.connect(self.quit)
        self.procedure_class = procedure_class
        self.inputs = inputs
        self.displays = displays
        self.log = logging.getLogger(log_channel)
        self.log_level = log_level
        log.setLevel(log_level)
        self.log.setLevel(log_level)
        self.x_axis, self.y_axis, self.z_axis = x_axis, y_axis, z_axis
        self._setup_ui()
        self._layout()
        self.setup_im_plot(self.im_plot)
        self.setup_plot(self.plot)

    def _setup_ui(self):
        self.log_widget = LogWidget()
        self.log.addHandler(self.log_widget.handler)  # needs to be in Qt context?
        log.info("ManagedWindow connected to logging")

        self.queue_button = QtGui.QPushButton('Queue', self)
        self.queue_button.clicked.connect(self.queue)

        self.abort_button = QtGui.QPushButton('Abort', self)
        self.abort_button.setEnabled(False)
        self.abort_button.clicked.connect(self.abort)

        self.image_widget = ImageWidget(self.procedure_class.DATA_COLUMNS, self.x_axis, self.y_axis, self.z_axis)
        self.plot_widget = PlotWidget(self.procedure_class.DATA_COLUMNS, self.x_axis, self.y_axis)
        self.im_plot = self.image_widget.plot
        self.plot = self.plot_widget.plot

        self.browser_widget = BrowserWidget(
            self.procedure_class,
            self.displays,
            [self.x_axis, self.y_axis],
            parent=self
        )
        self.browser_widget.show_button.clicked.connect(self.show_experiments)
        self.browser_widget.hide_button.clicked.connect(self.hide_experiments)
        self.browser_widget.clear_button.clicked.connect(self.clear_experiments)
        self.browser_widget.open_button.clicked.connect(self.open_experiment)
        self.browser = self.browser_widget.browser

        self.browser.setContextMenuPolicy(QtCore.Qt.CustomContextMenu)
        self.browser.customContextMenuRequested.connect(self.browser_item_menu)
        self.browser.itemChanged.connect(self.browser_item_changed)

        self.inputs = InputsWidget(
            self.procedure_class,
            self.inputs,
            parent=self
        )

        self.manager = ImageManager(self.plot, self.im_plot, self.browser, log_level=self.log_level, parent=self)
        self.manager.abort_returned.connect(self.abort_returned)
        self.manager.queued.connect(self.queued)
        self.manager.running.connect(self.running)
        self.manager.finished.connect(self.finished)
        self.manager.log.connect(self.log.handle)

    def _layout(self):
        self.main = QtGui.QWidget(self)

        inputs_dock = QtGui.QWidget(self)
        inputs_vbox = QtGui.QVBoxLayout(self.main)

        hbox = QtGui.QHBoxLayout()
        hbox.setSpacing(10)
        hbox.setContentsMargins(-1, 6, -1, 6)
        hbox.addWidget(self.queue_button)
        hbox.addWidget(self.abort_button)
        hbox.addStretch()

        inputs_vbox.addWidget(self.inputs)
        inputs_vbox.addLayout(hbox)
        inputs_vbox.addStretch()
        inputs_dock.setLayout(inputs_vbox)

        dock = QtGui.QDockWidget('Input Parameters')
        dock.setWidget(inputs_dock)
        dock.setFeatures(QtGui.QDockWidget.NoDockWidgetFeatures)
        self.addDockWidget(QtCore.Qt.LeftDockWidgetArea, dock)

        tabs = QtGui.QTabWidget(self.main)
        tabs.addTab(self.image_widget, "Results Image")
        tabs.addTab(self.plot_widget, "Results Graph")
        tabs.addTab(self.log_widget, "Experiment Log")

        splitter = QtGui.QSplitter(QtCore.Qt.Vertical)
        splitter.addWidget(tabs)
        splitter.addWidget(self.browser_widget)
        self.image_widget.setMinimumSize(100, 200)
        self.plot_widget.setMinimumSize(100, 200)

        vbox = QtGui.QVBoxLayout(self.main)
        vbox.setSpacing(0)
        vbox.addWidget(splitter)

        self.main.setLayout(vbox)
        self.setCentralWidget(self.main)
        self.main.show()
        self.resize(1000, 800)

    def quit(self, evt=None):
        self.close()

    def browser_item_changed(self, item, column):
        if column == 0:
            state = item.checkState(0)
            experiment = self.manager.experiments.with_browser_item(item)
            if state == 0:
                self.im_plot.removeItem(experiment.image)
                self.plot.removeItem(experiment.curve) # QUESTION: will this work?? probably need to modify experiment
            else:
                # add regular plot
                experiment.curve.x = self.plot_widget.plot_frame.x_axis
                experiment.curve.y = self.plot_widget.plot_frame.y_axis
                experiment.curve.update()
                self.plot.addItem(experiment.curve)
                # add/update image plot
                experiment.image.update_img()
                self.im_plot.addItem(experiment.image)

    def browser_item_menu(self, position):
        item = self.browser.itemAt(position)

        if item is not None:
            experiment = self.manager.experiments.with_browser_item(item)

            menu = QtGui.QMenu(self)

            # Open
            action_open = QtGui.QAction(menu)
            action_open.setText("Open Data Externally")
            action_open.triggered.connect(
                lambda: self.open_file_externally(experiment.results.data_filename))
            menu.addAction(action_open)

            # Change Color
            action_change_color = QtGui.QAction(menu)
            action_change_color.setText("Change Color")
            action_change_color.triggered.connect(
                lambda: self.change_color(experiment))
            menu.addAction(action_change_color)

            # Remove
            action_remove = QtGui.QAction(menu)
            action_remove.setText("Remove Graph")
            if self.manager.is_running():
                if self.manager.running_experiment() == experiment:  # Experiment running
                    action_remove.setEnabled(False)
            action_remove.triggered.connect(lambda: self.remove_experiment(experiment))
            menu.addAction(action_remove)

            # Use parameters
            action_use = QtGui.QAction(menu)
            action_use.setText("Use These Parameters")
            action_use.triggered.connect(
                lambda: self.set_parameters(experiment.procedure.parameter_objects()))
            menu.addAction(action_use)
            menu.exec_(self.browser.viewport().mapToGlobal(position))

    def remove_experiment(self, experiment):
        reply = QtGui.QMessageBox.question(self, 'Remove Graph',
                                           "Are you sure you want to remove the graph?",
                                           QtGui.QMessageBox.Yes |
                                           QtGui.QMessageBox.No, QtGui.QMessageBox.No)
        if reply == QtGui.QMessageBox.Yes:
            self.manager.remove(experiment)

    def show_experiments(self):
        root = self.browser.invisibleRootItem()
        for i in range(root.childCount()):
            item = root.child(i)
            item.setCheckState(0, QtCore.Qt.Checked)

    def hide_experiments(self):
        root = self.browser.invisibleRootItem()
        for i in range(root.childCount()):
            item = root.child(i)
            item.setCheckState(0, QtCore.Qt.Unchecked)

    def clear_experiments(self):
        self.manager.clear()

    def open_experiment(self):
        dialog = ResultsDialog(self.procedure_class.DATA_COLUMNS, self.x_axis, self.y_axis)
        if dialog.exec_():
            filenames = dialog.selectedFiles()
            for filename in map(str, filenames):
                if filename in self.manager.experiments:
                    QtGui.QMessageBox.warning(self, "Load Error",
                                              "The file %s cannot be opened twice." % os.path.basename(
                                                  filename))
                elif filename == '':
                    return
                else:
                    results = Results.load(filename)
                    experiment = self.new_experiment(results)
                    experiment.curve.update() # QUESTION: will this work?
                    experiment.image.update_img()
                    experiment.browser_item.progressbar.setValue(100.)
                    self.manager.load(experiment)
                    log.info('Opened data file %s' % filename)

    def change_color(self, experiment):
        color = QtGui.QColorDialog.getColor(
            initial=experiment.curve.opts['pen'].color(), parent=self)
        if color.isValid():
            pixelmap = QtGui.QPixmap(24, 24)
            pixelmap.fill(color)
            experiment.browser_item.setIcon(0, QtGui.QIcon(pixelmap))
            experiment.curve.setPen(pg.mkPen(color=color, width=2))

    def open_file_externally(self, filename):
        # TODO: Make this function OS-agnostic
        import subprocess
        proc = subprocess.Popen([self.EDITOR, filename])

    def make_procedure(self):
        if not isinstance(self.inputs, InputsWidget):
            raise Exception("ManagedWindow can not make a Procedure"
                            " without an InputsWidget type")
        return self.inputs.get_procedure()

    def new_curve(self, results, color=None, **kwargs):
        if color is None:
            color = pg.intColor(self.browser.topLevelItemCount() % 8)
        return self.plot_widget.new_curve(results, color=color, **kwargs)

    def new_image(self, results, **kwargs):
        return self.image_widget.new_image(results, **kwargs)

    # TODO: make shure whatever calls this can supply both if needed
    def new_experiment(self, results, image=None, curve=None):
        if image is None:
            image = self.new_image(results)
        if curve is None:
            curve = self.new_curve(results)
        browser_item = BrowserItem(results, curve)
        return ImageExperiment(results, curve, image, browser_item)

    def set_parameters(self, parameters):
        """ This method should be overwritten by the child class. The
        parameters argument is a dictionary of Parameter objects.
        The Parameters should overwrite the GUI values so that a user
        can click "Queue" to capture the same parameters.
        """
        if not isinstance(self.inputs, InputsWidget):
            raise Exception("ManagedWindow can not set parameters"
                            " without an InputsWidget")
        self.inputs.set_parameters(parameters)

    def queue(self):
        """

        Abstract method, which must be overridden by the child class.

        Implementations must call ``self.manager.queue(experiment)`` and pass
        an ``experiment``
        (:class:`~pymeasure.experiment.experiment.Experiment`) object which
        contains the
        :class:`~pymeasure.experiment.results.Results` and
        :class:`~pymeasure.experiment.procedure.Procedure` to be run.

        For example:

        .. code-block:: python

            def queue(self):
                filename = unique_filename('results', prefix="data") # from pymeasure.experiment

                procedure = self.make_procedure() # Procedure class was passed at construction
                results = Results(procedure, filename)
                experiment = self.new_experiment(results)

                self.manager.queue(experiment)

        """
        raise NotImplementedError(
            "Abstract method ManagedWindow.queue not implemented")

    def setup_plot(self, plot):
        """
        This method does nothing by default, but can be overridden by the child
        class in order to set up custom options for the plot

        This method is called during the constructor, after all other set up has
        been completed, and is provided as a convenience method to parallel Plotter.

        :param plot: This window's PlotItem instance.

        .. _PlotItem: http://www.pyqtgraph.org/documentation/graphicsItems/plotitem.html
        """
        pass
        
    def setup_im_plot(self, im_plot):
        """
        This method does nothing by default, but can be overridden by the child
        class in order to set up custom options for the image plot

        This method is called during the constructor, after all other set up has
        been completed, and is provided as a convenience method to parallel Plotter.

        :param im_plot: This window's ImageItem instance.
        """
        pass

    def abort(self):
        self.abort_button.setEnabled(False)
        self.abort_button.setText("Resume")
        self.abort_button.clicked.disconnect()
        self.abort_button.clicked.connect(self.resume)
        try:
            self.manager.abort()
        except:
            log.error('Failed to abort experiment', exc_info=True)
            self.abort_button.setText("Abort")
            self.abort_button.clicked.disconnect()
            self.abort_button.clicked.connect(self.abort)

    def resume(self):
        self.abort_button.setText("Abort")
        self.abort_button.clicked.disconnect()
        self.abort_button.clicked.connect(self.abort)
        if self.manager.experiments.has_next():
            self.manager.resume()
        else:
            self.abort_button.setEnabled(False)

    def queued(self, experiment):
        self.abort_button.setEnabled(True)
        self.browser_widget.show_button.setEnabled(True)
        self.browser_widget.hide_button.setEnabled(True)
        self.browser_widget.clear_button.setEnabled(True)

    def running(self, experiment):
        self.browser_widget.clear_button.setEnabled(False)

    def abort_returned(self, experiment):
        if self.manager.experiments.has_next():
            self.abort_button.setText("Resume")
            self.abort_button.setEnabled(True)
        else:
            self.browser_widget.clear_button.setEnabled(True)

    def finished(self, experiment):
        if not self.manager.experiments.has_next():
            self.abort_button.setEnabled(False)
            self.browser_widget.clear_button.setEnabled(True)<|MERGE_RESOLUTION|>--- conflicted
+++ resolved
@@ -39,11 +39,8 @@
     ResultsDialog,
     SequencerWidget,
     ImageWidget,
-<<<<<<< HEAD
+    DirectoryLineEdit,
     EstimatorWidget,
-=======
-    DirectoryLineEdit,
->>>>>>> aadef14f
 )
 from ..experiment.results import Results
 
