--- conflicted
+++ resolved
@@ -22,14 +22,9 @@
 # THE SOFTWARE.
 #
 
-<<<<<<< HEAD
-from enum import IntFlag
-from time import sleep
-=======
 from enum import Enum, IntFlag
 from queue import Queue
 
->>>>>>> b847c69a
 from pymeasure.instruments import Instrument
 from pymeasure.instruments.validators import strict_discrete_set, strict_range
 
@@ -47,30 +42,14 @@
 class HardwareErrorException(Exception):
     pass
 
-<<<<<<< HEAD
-class SpollStatus(IntFlag):
-    """ IntFlag type that represents the status of the device
-    """
-=======
 
 class SpollStatus(IntFlag):
     """IntFlag type that represents the status of the device."""
->>>>>>> b847c69a
 
     MEASUREMENT_READY = 1
     READY_FOR_TRIGGERING = 2
     MEASURING_START_ENABLE = 4
     MEASURING_STOP_ENABLE = 8
-<<<<<<< HEAD
-    PROGRAMMING_ERROR = 16
-    HARDWARE_FAULT = 32
-    TIMEOUT = 64
-    UNUSED = 128
-
-
-class PM6669(Instrument):
-    """ Represents the Philips PM 6669 instrument.
-=======
     GATE_OPEN = 16
     ERROR = 32
     SRQ = 64
@@ -81,7 +60,6 @@
     """IntFlag type to build the mask that triggers an service request (SRQ).
 
     Set this via the MSR command.
->>>>>>> b847c69a
     """
 
     MEASUREMENT_READY = 1
@@ -108,19 +86,6 @@
         self.freerun = False
         self.backlog = Queue()
 
-<<<<<<< HEAD
-    def wait_for_measurement(self, poll_interval = 1):
-        s = self.spoll()
-        while not (s & SpollStatus.MEASUREMENT_READY):
-            sleep(poll_interval)
-            s = self.spoll()
-            if (s & SpollStatus.HARDWARE_FAULT):
-                raise HardwareErrorException()
-
-    def spoll(self):
-        self.adapter.connection.write("++spoll\n".encode())
-        return SpollStatus(int(self.adapter.connection.readlines()[0].decode()))
-=======
     KEYWORDS = ["FRE", "PER", "WID", "RPM", "PWI"]
 
     def spoll(self):
@@ -129,7 +94,6 @@
             return SpollStatus(int(self.ask("++spoll")))
         except TypeError:
             return SpollStatus(0)
->>>>>>> b847c69a
 
     def trigger(self):
         """Trigger the device when not in freerun mode."""
