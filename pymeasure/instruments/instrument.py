#
# This file is part of the PyMeasure package.
#
# Copyright (c) 2013-2022 PyMeasure Developers
#
# Permission is hereby granted, free of charge, to any person obtaining a copy
# of this software and associated documentation files (the "Software"), to deal
# in the Software without restriction, including without limitation the rights
# to use, copy, modify, merge, publish, distribute, sublicense, and/or sell
# copies of the Software, and to permit persons to whom the Software is
# furnished to do so, subject to the following conditions:
#
# The above copyright notice and this permission notice shall be included in
# all copies or substantial portions of the Software.
#
# THE SOFTWARE IS PROVIDED "AS IS", WITHOUT WARRANTY OF ANY KIND, EXPRESS OR
# IMPLIED, INCLUDING BUT NOT LIMITED TO THE WARRANTIES OF MERCHANTABILITY,
# FITNESS FOR A PARTICULAR PURPOSE AND NONINFRINGEMENT. IN NO EVENT SHALL THE
# AUTHORS OR COPYRIGHT HOLDERS BE LIABLE FOR ANY CLAIM, DAMAGES OR OTHER
# LIABILITY, WHETHER IN AN ACTION OF CONTRACT, TORT OR OTHERWISE, ARISING FROM,
# OUT OF OR IN CONNECTION WITH THE SOFTWARE OR THE USE OR OTHER DEALINGS IN
# THE SOFTWARE.
#

import logging
import numpy as np
from pymeasure.adapters.visa import VISAAdapter

log = logging.getLogger(__name__)
log.addHandler(logging.NullHandler())


class DynamicProperty(property):
    """ Class that allows managing python property behaviour in a "dynamic" fashion

    The class allows passing, in addition to regular property parameters, a list of
    runtime configurable parameters.
    The effect is that the behaviour of fget/fset not only depends on the obj parameter, but
    also on a set of keyword parameters with a default value.
    These extra parameters are read from instance, if available, or left with the default value.
    Dynamic behaviour is achieved by changing class or instance variables with special names
    defined as `<prefix> + <property name> + <param name>`.

    Code has been based on Python equivalent implementation of properties provided in the
    python documentation `here <https://docs.python.org/3/howto/descriptor.html#properties>`_.

    :param fget: class property fget parameter whose signature is expanded with a
                 set of keyword arguments as in fget_params_list
    :param fset: class property fget parameter whose signature is expanded with a
                 set of keyword arguments as in fset_params_list
    :param fdel: class property fdel parameter
    :param doc: class property doc parameter
    :param fget_params_list: List of parameter names that are dynamically configurable
    :param fset_params_list: List of parameter names that are dynamically configurable
    :param prefix: String to be prefixed to get dynamically configurable
                   parameters.
    """

    def __init__(self, fget=None, fset=None, fdel=None, doc=None, fget_params_list=None,
                 fset_params_list=None, prefix=""):
        super().__init__(fget, fset, fdel, doc)
        self.fget_params_list = () if fget_params_list is None else fget_params_list
        self.fset_params_list = () if fset_params_list is None else fset_params_list
        self.name = ""
        self.prefix = prefix

    def __get__(self, obj, objtype=None):
        if obj is None:
            # Property return itself when invoked from a class
            return self
        if self.fget is None:
            raise AttributeError(f"Unreadable attribute {self.name}")

        kwargs = {}
        for attr in self.fget_params_list:
            attr_instance_name = self.prefix + "_".join([self.name, attr])
            if hasattr(obj, attr_instance_name):
                kwargs[attr] = getattr(obj, attr_instance_name)
        return self.fget(obj, **kwargs)

    def __set__(self, obj, value):
        if self.fset is None:
            raise AttributeError(f"Can't set attribute {self.name}")
        kwargs = {}
        for attr in self.fset_params_list:
            attr_instance_name = self.prefix + "_".join([self.name, attr])
            if hasattr(obj, attr_instance_name):
                kwargs[attr] = getattr(obj, attr_instance_name)
        self.fset(obj, value, **kwargs)

    def __set_name__(self, owner, name):
        self.name = name


class Instrument:
    """ The base class for all Instrument definitions.

    It makes use of one of the :py:class:`~pymeasure.adapters.Adapter` classes for communication
    with the connected hardware device. This decouples the instrument/command definition from the
    specific communication interface used.

    When ``adapter`` is a string, this is taken as an appropriate resource name. Depending on your
    installed VISA library, this can be something simple like ``COM1`` or ``ASRL2``, or a more
    complicated
    `VISA resource name <https://pyvisa.readthedocs.io/en/latest/introduction/names.html>`__
    defining the target of your connection.

    When ``adapter`` is an integer, a GPIB resource name is created based on that.
    In either case a :py:class:`~pymeasure.adapters.VISAAdapter` is constructed based on that
    resource name.
    Keyword arguments can be used to further configure the connection.

    Otherwise, the passed :py:class:`~pymeasure.adapters.Adapter` object is used and any keyword
    arguments are discarded.

    This class defines basic SCPI commands by default. This can be disabled with
    :code:`includeSCPI` for instruments not compatible with the standard SCPI commands.

    :param adapter: A string, integer, or :py:class:`~pymeasure.adapters.Adapter` subclass object
    :param string name: The name of the instrument. Often the model designation by default.
    :param includeSCPI: A boolean, which toggles the inclusion of standard SCPI commands
    :param \\**kwargs: In case ``adapter`` is a string or integer, additional arguments passed on
        to :py:class:`~pymeasure.adapters.VISAAdapter` (check there for details).
        Discarded otherwise.
    """

    # Variable holding the list of DynamicProperty parameters that are configurable
    # by users
    _fget_params_list = ('get_command',
                         'values',
                         'map_values',
                         'get_process',
                         'command_process',
                         'check_get_errors')

    _fset_params_list = ('set_command',
                         'validator',
                         'values',
                         'map_values',
                         'set_process',
                         'command_process',
                         'check_set_errors')

    # Prefix used to store reserved variables
    __reserved_prefix = "___"

    # noinspection PyPep8Naming
    def __init__(self, adapter, name, includeSCPI=True, **kwargs):
        try:
            if isinstance(adapter, (int, str)):
                adapter = VISAAdapter(adapter, **kwargs)
        except ImportError:
            raise Exception("Invalid Adapter provided for Instrument since "
                            "PyVISA is not present")

        self.name = name
        self.SCPI = includeSCPI
        self.adapter = adapter

        self.isShutdown = False
        self._special_names = self._setup_special_names()

        log.info("Initializing %s." % self.name)

<<<<<<< HEAD
    def __enter__(self):
        return self

    def __exit__(self, exc_type, exc_val, exc_tb):
        self.shutdown()
=======
    def _setup_special_names(self):
        """ Return list of class/instance special names

        Compute the list of special names based on the list of
        class attributes that are a DynamicProperty. Check also for class variables
        with special name and copy them at instance level
        Internal method, not intended to be accessed at user level."""
        special_names = []
        dynamic_params = tuple(set(self._fget_params_list + self._fset_params_list))
        # Check whether class variables of DynamicProperty type are present
        for obj in (self,) + self.__class__.__mro__:
            for attr_name, attr in obj.__dict__.items():
                if isinstance(attr, DynamicProperty):
                    special_names += [attr_name + "_" + key for key in dynamic_params]
        # Check if special variables are defined at class level
        for obj in (self,) + self.__class__.__mro__:
            for attr in obj.__dict__:
                if attr in special_names:
                    # Copy class special variable at instance level, prefixing reserved_prefix
                    setattr(self, self.__reserved_prefix + attr, obj.__dict__[attr])
        return special_names

    def __setattr__(self, name, value):
        """ Add reserved_prefix in front of special variables """
        if hasattr(self, '_special_names'):
            if name in self._special_names:
                name = self.__reserved_prefix + name
        super().__setattr__(name, value)

    def __getattribute__(self, name):
        """ Prevent read access to variables with special names used to
        support dynamic property behaviour """
        if name in ('_special_names', '__dict__'):
            return super().__getattribute__(name)
        if hasattr(self, '_special_names'):
            if name in self._special_names:
                raise AttributeError(
                    f"{name} is a reserved variable name and it cannot be read")
        return super().__getattribute__(name)
>>>>>>> 4d303be0

    @property
    def complete(self):
        """ This property allows synchronization between a controller and a device. The Operation Complete
        query places an ASCII character 1 into the device's Output Queue when all pending
        selected device operations have been finished.
        """
        if self.SCPI:
            return self.ask("*OPC?").strip()
        else:
            raise NotImplementedError("Non SCPI instruments require implementation in subclasses")

    @property
    def status(self):
        """ Requests and returns the status byte and Master Summary Status bit. """
        if self.SCPI:
            return self.ask("*STB?").strip()
        else:
            raise NotImplementedError("Non SCPI instruments require implementation in subclasses")

    @property
    def options(self):
        """ Requests and returns the device options installed. """
        if self.SCPI:
            return self.ask("*OPT?").strip()
        else:
            raise NotImplementedError("Non SCPI instruments require implementation in subclasses")

    @property
    def id(self):
        """ Requests and returns the identification of the instrument. """
        if self.SCPI:
            return self.ask("*IDN?").strip()
        else:
            raise NotImplementedError("Non SCPI instruments require implementation in subclasses")

    # Wrapper functions for the Adapter object
    def ask(self, command):
        """ Writes the command to the instrument through the adapter
        and returns the read response.

        :param command: command string to be sent to the instrument
        """
        return self.adapter.ask(command)

    def write(self, command):
        """ Writes the command to the instrument through the adapter.

        :param command: command string to be sent to the instrument
        """
        self.adapter.write(command)

    def read(self):
        """ Reads from the instrument through the adapter and returns the
        response.
        """
        return self.adapter.read()

    def values(self, command, **kwargs):
        """ Reads a set of values from the instrument through the adapter,
        passing on any key-word arguments.
        """
        return self.adapter.values(command, **kwargs)

    def binary_values(self, command, header_bytes=0, dtype=np.float32):
        return self.adapter.binary_values(command, header_bytes, dtype)

    @staticmethod
    def control(get_command,  # noqa: C901 accept that this is a complex method
                set_command,
                docs,
                validator=lambda v, vs: v,
                values=(),
                map_values=False,
                get_process=lambda v: v,
                set_process=lambda v: v,
                command_process=lambda c: c,
                check_set_errors=False,
                check_get_errors=False,
                dynamic=False,
                **kwargs):
        """Returns a property for the class based on the supplied
        commands. This property may be set and read from the
        instrument. See also :meth:`measurement` and :meth:`setting`.

        :param get_command: A string command that asks for the value, set to `None`
            if get is not supported (see also :meth:`setting`).
        :param set_command: A string command that writes the value, set to `None`
            if set is not supported (see also :meth:`measurement`).
        :param docs: A docstring that will be included in the documentation
        :param validator: A function that takes both a value and a group of valid values
            and returns a valid value, while it otherwise raises an exception
        :param values: A list, tuple, range, or dictionary of valid values, that can be used
            as to map values if :code:`map_values` is True.
        :param map_values: A boolean flag that determines if the values should be
            interpreted as a map
        :param get_process: A function that take a value and allows processing
            before value mapping, returning the processed value
        :param set_process: A function that takes a value and allows processing
            before value mapping, returning the processed value
        :param command_process: A function that takes a command and allows processing
            before executing the command
        :param check_set_errors: Toggles checking errors after setting
        :param check_get_errors: Toggles checking errors after getting
        :param dynamic: Specify whether the property parameters are meant to be changed in
            instances or subclasses.

        Example of usage of dynamic parameter is as follows:

        .. code-block:: python

            class GenericInstrument(Instrument):
                center_frequency = Instrument.control(
                    ":SENS:FREQ:CENT?;", ":SENS:FREQ:CENT %e GHz;",
                    " A floating point property that represents the frequency ... ",
                    validator=strict_range,
                    # Redefine this in subclasses to reflect actual instrument value:
                    values=(1, 20),
                    dynamic=True  # enable changing property parameters on-the-fly
                )

            class SpecificInstrument(GenericInstrument):
                # Identical to GenericInstrument, except for frequency range
                # Override the "values" parameter of the "center_frequency" property
                center_frequency_values = (1, 10) # Redefined at subclass level

            instrument = SpecificInstrument()
            instrument.center_frequency_values = (1, 6e9) # Redefined at instance level

        .. warning:: Unexpected side effects when using dynamic properties

        Users must pay attention when using dynamic properties, since definition of class and/or
        instance attributes matching specific patterns could have unwanted side effect.
        The attribute name pattern `property_param`, where `property` is the name of the dynamic
        property (e.g. `center_frequency` in the example) and `param` is any of this method
        parameters name except `dynamic` and `docs` (e.g. `values` in the example) has to be
        considered reserved for dynamic property control.
        """

        def fget(self,
                 get_command=get_command,
                 values=values,
                 map_values=map_values,
                 get_process=get_process,
                 command_process=command_process,
                 check_get_errors=check_get_errors,
                 ):
            if get_command is None:
                raise LookupError("Instrument property can not be read.")
            vals = self.values(command_process(get_command), **kwargs)
            if check_get_errors:
                self.check_errors()
            if len(vals) == 1:
                value = get_process(vals[0])
                if not map_values:
                    return value
                elif isinstance(values, (list, tuple, range)):
                    return values[int(value)]
                elif isinstance(values, dict):
                    for k, v in values.items():
                        if v == value:
                            return k
                    raise KeyError(f"Value {value} not found in mapped values")
                else:
                    raise ValueError(
                        'Values of type `{}` are not allowed '
                        'for Instrument.control'.format(type(values))
                    )
            else:
                vals = get_process(vals)
                return vals

        def fset(self,
                 value,
                 set_command=set_command,
                 validator=validator,
                 values=values,
                 map_values=map_values,
                 set_process=set_process,
                 command_process=command_process,
                 check_set_errors=check_set_errors,
                 ):

            if set_command is None:
                raise LookupError("Instrument property can not be set.")

            value = set_process(validator(value, values))
            if not map_values:
                pass
            elif isinstance(values, (list, tuple, range)):
                value = values.index(value)
            elif isinstance(values, dict):
                value = values[value]
            else:
                raise ValueError(
                    'Values of type `{}` are not allowed '
                    'for Instrument.control'.format(type(values))
                )
            self.write(command_process(set_command) % value)
            if check_set_errors:
                self.check_errors()

        # Add the specified document string to the getter
        fget.__doc__ = docs

        if dynamic:
            fget.__doc__ += "(dynamic)"
            return DynamicProperty(fget=fget, fset=fset,
                                   fget_params_list=Instrument._fget_params_list,
                                   fset_params_list=Instrument._fset_params_list,
                                   prefix=Instrument.__reserved_prefix)
        else:
            return property(fget, fset)

    @staticmethod
    def measurement(get_command, docs, values=(), map_values=None,
                    get_process=lambda v: v, command_process=lambda c: c,
                    check_get_errors=False, dynamic=False, **kwargs):
        """ Returns a property for the class based on the supplied
        commands. This is a measurement quantity that may only be
        read from the instrument, not set.

        :param get_command: A string command that asks for the value
        :param docs: A docstring that will be included in the documentation
        :param values: A list, tuple, range, or dictionary of valid values, that can be used
            as to map values if :code:`map_values` is True.
        :param map_values: A boolean flag that determines if the values should be
            interpreted as a map
        :param get_process: A function that take a value and allows processing
            before value mapping, returning the processed value
        :param command_process: A function that take a command and allows processing
            before executing the command, for getting
        :param check_get_errors: Toggles checking errors after getting
        :param dynamic: Specify whether the property parameters are meant to be changed in
            instances or subclasses. See :meth:`control` for an usage example.
        """

        return Instrument.control(get_command=get_command,
                                  set_command=None,
                                  docs=docs,
                                  values=values,
                                  map_values=map_values,
                                  get_process=get_process,
                                  command_process=command_process,
                                  check_get_errors=check_get_errors,
                                  dynamic=dynamic,
                                  **kwargs)

    @staticmethod
    def setting(set_command, docs,
                validator=lambda x, y: x, values=(), map_values=False,
                set_process=lambda v: v,
                check_set_errors=False, dynamic=False,
                **kwargs):
        """Returns a property for the class based on the supplied
        commands. This property may be set, but raises an exception
        when being read from the instrument.

        :param set_command: A string command that writes the value
        :param docs: A docstring that will be included in the documentation
        :param validator: A function that takes both a value and a group of valid values
            and returns a valid value, while it otherwise raises an exception
        :param values: A list, tuple, range, or dictionary of valid values, that can be used
            as to map values if :code:`map_values` is True.
        :param map_values: A boolean flag that determines if the values should be
            interpreted as a map
        :param set_process: A function that takes a value and allows processing
            before value mapping, returning the processed value
        :param check_set_errors: Toggles checking errors after setting
        :param dynamic: Specify whether the property parameters are meant to be changed in
            instances or subclasses. See :meth:`control` for an usage example.
        """

        return Instrument.control(get_command=None,
                                  set_command=set_command,
                                  docs=docs,
                                  validator=validator,
                                  values=values,
                                  map_values=map_values,
                                  set_process=set_process,
                                  check_set_errors=check_set_errors,
                                  dynamic=dynamic,
                                  **kwargs)

    def clear(self):
        """ Clears the instrument status byte
        """
        if self.SCPI:
            self.write("*CLS")
        else:
            raise NotImplementedError("Non SCPI instruments require implementation in subclasses")

    def reset(self):
        """ Resets the instrument. """
        if self.SCPI:
            self.write("*RST")
        else:
            raise NotImplementedError("Non SCPI instruments require implementation in subclasses")

    def shutdown(self):
        """Brings the instrument to a safe and stable state"""
        self.isShutdown = True
        log.info("Shutting down %s" % self.name)

    def check_errors(self):
        """ Read all errors from the instrument.

        :return: list of error entries
        """
        if self.SCPI:
            errors = []
            while True:
                err = self.values("SYST:ERR?")
                if int(err[0]) != 0:
                    log.error(f"{self.name}: {err[0]}, {err[1]}")
                    errors.append(err)
                else:
                    break
            return errors
        else:
            raise NotImplementedError("Non SCPI instruments require implementation in subclasses")<|MERGE_RESOLUTION|>--- conflicted
+++ resolved
@@ -162,13 +162,12 @@
 
         log.info("Initializing %s." % self.name)
 
-<<<<<<< HEAD
     def __enter__(self):
         return self
 
     def __exit__(self, exc_type, exc_val, exc_tb):
         self.shutdown()
-=======
+
     def _setup_special_names(self):
         """ Return list of class/instance special names
 
@@ -208,7 +207,6 @@
                 raise AttributeError(
                     f"{name} is a reserved variable name and it cannot be read")
         return super().__getattribute__(name)
->>>>>>> 4d303be0
 
     @property
     def complete(self):
